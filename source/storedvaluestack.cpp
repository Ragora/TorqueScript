--- conflicted
+++ resolved
@@ -54,17 +54,6 @@
         return result;
     }
 
-<<<<<<< HEAD
-    float StoredValueStack::popFloat(ExecutionState* state)
-    {
-        StoredValue& currentValue = this->back();
-        const float result = currentValue.toFloat();
-        this->pop_back();
-        return result;
-    }
-
-=======
->>>>>>> c79a82fb
     std::vector<std::string> StoredValueStack::dump()
     {
         std::vector<std::string> result;

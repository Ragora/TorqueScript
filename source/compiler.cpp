/**
 *  Copyright 2021 Robert MacGregor
 *
 *  Permission is hereby granted, free of charge, to any person obtaining a copy of this software and associated documentation files (the "Software"), to deal in the Software without restriction,
 *  including without limitation the rights to use, copy, modify, merge, publish, distribute, sublicense, and/or sell copies of the Software, and to permit persons to whom the Software is furnished to do so,
 *  subject to the following conditions:
 *
 *  The above copyright notice and this permission notice shall be included in all copies or substantial portions of the Software.
 *
 *  THE SOFTWARE IS PROVIDED "AS IS", WITHOUT WARRANTY OF ANY KIND, EXPRESS OR IMPLIED, INCLUDING BUT NOT LIMITED TO THE WARRANTIES OF MERCHANTABILITY, FITNESS FOR A PARTICULAR PURPOSE AND NONINFRINGEMENT.
 *  IN NO EVENT SHALL THE AUTHORS OR COPYRIGHT HOLDERS BE LIABLE FOR ANY CLAIM, DAMAGES OR OTHER LIABILITY, WHETHER IN AN ACTION OF CONTRACT, TORT OR OTHERWISE, ARISING FROM, OUT OF OR IN CONNECTION WITH THE
 *  SOFTWARE OR THE USE OR OTHER DEALINGS IN THE SOFTWARE.
 */

#include <assert.h>

#include <TorqueLexer.h>
#include <TorqueParser.h>

#include <torquescript/compiler.hpp>
#include <torquescript/astbuilder.hpp>
#include <torquescript/instructionsequence.hpp>
#include <torquescript/parsererrorlistener.hpp>

namespace TorqueScript
{
    Compiler::Compiler(const InterpreterConfiguration& config) : mConfig(config), mLocalVariableCounter(0)
    {

    }

    CodeBlock* Compiler::compileStream(std::istream& input, StringTable* stringTable)
    {
        // Top level scope is file-level
        this->pushLocalVariableScope();

        ParserErrorListener parserErrorListener;

        antlr4::ANTLRInputStream antlrStream(input);
        TorqueLexer lexer(&antlrStream);
        lexer.removeErrorListeners();
        lexer.addErrorListener(&parserErrorListener);

        // Setup our parser
        antlr4::CommonTokenStream stream(&lexer);
        TorqueParser parser(&stream);
        parser.removeErrorListeners();

        parser.addErrorListener(&parserErrorListener);

        // Instantiate the program and go
        AST::ASTBuilder visitor(stringTable);
        AST::ProgramNode* tree = visitor.visitProgram(parser.program()).as<AST::ProgramNode*>();

        // Did we receive any errors?
        if (parserErrorListener.getErrors().empty())
        {
            // Used for generation of instructions
            mStringTable = stringTable;
            InstructionSequence instructions = this->visitProgramNode(tree).as<InstructionSequence>();
            delete tree;

            CodeBlock* result = new CodeBlock(instructions, mFunctionMapping);

            this->popLocalVariableScope();
            return result;
        }

        delete tree;

        for (const std::string& message : parserErrorListener.getErrors())
        {
            std::cerr << message << std::endl;
        }

        this->popLocalVariableScope();
        return nullptr;
    }

    CodeBlock* Compiler::compileString(const std::string& input, StringTable* stringTable)
    {
        std::stringstream stream;
        stream << input;
        return this->compileStream(stream, stringTable);
    }

    CodeBlock* Compiler::compileFile(const std::string& path, StringTable* stringTable)
    {
        std::unique_ptr<FileHandleBase> handle = mConfig.mPlatform->getFileHandle(path);
        handle->openForRead();

        if (handle->isOpen())
        {
            // Determine file size
            handle->seek(0, std::ios_base::end);
            const std::size_t fileSize = handle->tell();
            handle->seek(0, std::ios_base::beg);

            // Load file content
            std::string fileContent(fileSize, ' ');
            handle->read(&fileContent[0], fileSize);

            return this->compileString(fileContent, stringTable);
        }

        return nullptr;
    }

    antlrcpp::Any Compiler::defaultResult()
    {
        return InstructionSequence();
    }

    antlrcpp::Any Compiler::aggregateResult(antlrcpp::Any& aggregate, antlrcpp::Any& nextResult)
    {
        InstructionSequence result = aggregate.as<InstructionSequence>();
        InstructionSequence next = nextResult.as<InstructionSequence>();

        result.insert(result.end(), next.begin(), next.end());
        return result;
    }

    std::size_t Compiler::getLocalVariableID(const std::string& name)
    {
<<<<<<< HEAD
        const std::string lookupName = toLowerCase(name);

        auto search = mLocalVariableMappings.find(lookupName);
        if (search != mLocalVariableMappings.end())
=======
        std::map<std::string, std::size_t>& currentMapping = getLocalVariableMapping();

        const std::string lookupName = toLowerCase(name);

        auto search = currentMapping.find(lookupName);
        if (search != currentMapping.end())
>>>>>>> ea03e6d8
        {
            return search->second;
        }

<<<<<<< HEAD
        const std::size_t newID = mLocalVariableCounter++;
        mLocalVariableMappings[lookupName] = newID;
        return newID;
    }

=======
        const std::size_t newID = currentMapping.size();
        currentMapping[lookupName] = newID;
        return newID;
    }

    std::map<std::string, std::size_t>& Compiler::getLocalVariableMapping()
    {
        return *mLocalVariableMappings.rbegin();
    }

    void Compiler::pushLocalVariableScope()
    {
        mLocalVariableMappings.push_back(std::map<std::string, std::size_t>());
    }

    void Compiler::popLocalVariableScope()
    {
        mLocalVariableMappings.pop_back();
    }

>>>>>>> ea03e6d8
    /*
        Compiler Routines ====================
    */
    antlrcpp::Any Compiler::visitFunctionCallNode(AST::FunctionCallNode* call)
    {
        InstructionSequence result;

        for (AST::ASTNode* node : call->mParameters)
        {
            InstructionSequence parameterCode = node->accept(this).as<InstructionSequence>();
            result.insert(result.end(), parameterCode.begin(), parameterCode.end());
        }

        const StringTableEntry namespaceName = mStringTable->getOrAssign(call->mNameSpace);
        const StringTableEntry functionName = mStringTable->getOrAssign(call->mName);
        result.push_back(Instructions::CallFunctionInstruction(namespaceName, functionName, call->mParameters.size()));
        return result;
    }

    antlrcpp::Any Compiler::visitPackageDeclarationNode(AST::PackageDeclarationNode* package)
    {
        mCurrentPackage = package->mName;

        antlrcpp::Any result = ASTVisitor::visitPackageDeclarationNode(package);

        mCurrentPackage = PACKAGE_EMPTY;
        return result;
    }

    antlrcpp::Any Compiler::visitFunctionDeclarationNode(AST::FunctionDeclarationNode* function)
    {
        this->pushLocalVariableScope();

        InstructionSequence functionBody;
        for (AST::ASTNode* node : function->mBody)
        {
            InstructionSequence nodeInstructions = node->accept(this).as<InstructionSequence>();
            functionBody.insert(functionBody.end(), nodeInstructions.begin(), nodeInstructions.end());
        }
        functionBody.push_back(Instructions::PushIntegerInstruction(0)); // Add an empty return if we hit end of control but nothing returned

        std::vector<std::string> parameterNames = function->mParameterNames;
        if (!mConfig.mCaseSensitive)
        {
            for (unsigned int iteration = 0; iteration < parameterNames.size(); ++iteration)
            {
                parameterNames[iteration] = toLowerCase(parameterNames[iteration]);
            }
        }

        InstructionSequence result;

        // Allocate the function definition for later load
        std::shared_ptr<Function> newFunction = std::shared_ptr<Function>(new Function(mCurrentPackage, function->mNameSpace, function->mName, parameterNames));
        newFunction->addInstructions(functionBody);

        const std::size_t functionID = mFunctionMapping.size();
        mFunctionMapping.push_back(newFunction);
        result.push_back(Instructions::FunctionDeclarationInstruction(functionID));

        this->popLocalVariableScope();
        return result;
    }

    antlrcpp::Any Compiler::visitSubFieldNode(AST::SubFieldNode* subfield)
    {
        InstructionSequence result = subfield->mTarget->accept(this).as<InstructionSequence>();

        const StringTableEntry stringID = mStringTable->getOrAssign(mConfig.mCaseSensitive ? subfield->mName : toLowerCase(subfield->mName));

        // Push array indices
        for (AST::ASTNode* node : subfield->mIndices)
        {
            InstructionSequence childInstructions = node->accept(this).as<InstructionSequence>();
            result.insert(result.end(), childInstructions.begin(), childInstructions.end());
        }

        // result.push_back(std::shared_ptr<Instructions::Instruction>(new Instructions::SubReferenceInstruction(stringID, subfield->mIndices.size())));
        return result;
    }

    antlrcpp::Any Compiler::visitSubFunctionCallNode(AST::SubFunctionCallNode* call)
    {
        InstructionSequence result;

        InstructionSequence targetCode = call->mTarget->accept(this).as<InstructionSequence>();
        result.insert(result.end(), targetCode.begin(), targetCode.end());

        for (AST::ASTNode* node : call->mParameters)
        {
            InstructionSequence parameterCode = node->accept(this).as<InstructionSequence>();
            result.insert(result.begin(), parameterCode.begin(), parameterCode.end());
        }

        // result.push_back(std::shared_ptr<Instructions::Instruction>(new Instructions::CallBoundFunctionInstruction(call->mName, call->mParameters.size())));
        return result;
    }

    antlrcpp::Any Compiler::visitLogicalOrNode(AST::LogicalOrNode* expression)
    {
        InstructionSequence result;

        InstructionSequence lhsCode = expression->mLeft->accept(this).as<InstructionSequence>();
        InstructionSequence rhsCode = expression->mRight->accept(this).as<InstructionSequence>();

        result.insert(result.end(), lhsCode.begin(), lhsCode.end());
        result.insert(result.end(), rhsCode.begin(), rhsCode.end());
        result.push_back(Instructions::LogicalOrInstruction());

        return result;
    }

    antlrcpp::Any Compiler::visitLogicalAndNode(AST::LogicalAndNode* expression)
    {
        InstructionSequence result;

        InstructionSequence lhsCode = expression->mLeft->accept(this).as<InstructionSequence>();
        InstructionSequence rhsCode = expression->mRight->accept(this).as<InstructionSequence>();

        result.insert(result.end(), lhsCode.begin(), lhsCode.end());
        result.insert(result.end(), rhsCode.begin(), rhsCode.end());
        result.push_back(Instructions::LogicalAndInstruction());

        return result;
    }

    antlrcpp::Any Compiler::visitAddNode(AST::AddNode* expression)
    {
        InstructionSequence result;

        InstructionSequence lhsCode = expression->mLeft->accept(this).as<InstructionSequence>();
        InstructionSequence rhsCode = expression->mRight->accept(this).as<InstructionSequence>();

        result.insert(result.end(), lhsCode.begin(), lhsCode.end());
        result.insert(result.end(), rhsCode.begin(), rhsCode.end());
        result.push_back(Instructions::AddInstruction());

        return result;
    }

    antlrcpp::Any Compiler::visitMinusNode(AST::MinusNode* expression)
    {
        InstructionSequence result;

        InstructionSequence lhsCode = expression->mLeft->accept(this).as<InstructionSequence>();
        InstructionSequence rhsCode = expression->mRight->accept(this).as<InstructionSequence>();

        result.insert(result.end(), lhsCode.begin(), lhsCode.end());
        result.insert(result.end(), rhsCode.begin(), rhsCode.end());
        result.push_back(Instructions::MinusInstruction());

        return result;
    }

    antlrcpp::Any Compiler::visitModulusNode(AST::ModulusNode* expression)
    {
        InstructionSequence result;

        InstructionSequence lhsCode = expression->mLeft->accept(this).as<InstructionSequence>();
        InstructionSequence rhsCode = expression->mRight->accept(this).as<InstructionSequence>();

        result.insert(result.end(), lhsCode.begin(), lhsCode.end());
        result.insert(result.end(), rhsCode.begin(), rhsCode.end());
        result.push_back(Instructions::ModulusInstruction());

        return result;
    }

    antlrcpp::Any Compiler::visitIntegerNode(AST::IntegerNode* value)
    {
        InstructionSequence result;
        result.push_back(Instructions::PushIntegerInstruction(value->mValue));
        return result;
    }

    antlrcpp::Any Compiler::visitFloatNode(AST::FloatNode* value)
    {
        InstructionSequence result;

        result.push_back(Instructions::PushFloatInstruction(value->mValue));
        return result;
    }

    antlrcpp::Any Compiler::visitStringNode(AST::StringNode* value)
    {
        InstructionSequence result;

        const std::string pushedString = expandEscapeSequences(value->mValue);
        const StringTableEntry stringID = mStringTable->getOrAssign(pushedString);
        result.push_back(Instructions::PushStringInstruction(stringID));
        return result;
    }

    antlrcpp::Any Compiler::visitTaggedStringNode(AST::TaggedStringNode* value)
    {
        InstructionSequence result;

        const StringTableEntry stringID = mStringTable->getOrAssign(expandEscapeSequences(value->mValue));
        result.push_back(Instructions::PushIntegerInstruction((int)stringID));
        return result;
    }

    antlrcpp::Any Compiler::visitLocalVariableNode(AST::LocalVariableNode* value)
    {
        InstructionSequence out;

        // NOTE: For now we collapse the name into a single string for lookup
        std::string lookupName = value->getName();

        const std::size_t variableID = this->getLocalVariableID(lookupName);
        out.push_back(Instructions::PushLocalReferenceInstruction(variableID));
        return out;
    }

    antlrcpp::Any Compiler::visitGlobalVariableNode(AST::GlobalVariableNode* value)
    {
        InstructionSequence out;

        // NOTE: For now we collapse the name into a single string for lookup
        std::string lookupName = value->getName();

        const StringTableEntry stringID = mStringTable->getOrAssign(mConfig.mCaseSensitive ? lookupName : toLowerCase(lookupName));
        out.push_back(Instructions::PushGlobalReferenceInstruction(stringID));
        return out;
    }

    antlrcpp::Any Compiler::visitAssignmentNode(AST::AssignmentNode* expression)
    {
        InstructionSequence result;

        InstructionSequence lhsCode = expression->mLeft->accept(this).as<InstructionSequence>();
        InstructionSequence rhsCode = expression->mRight->accept(this).as<InstructionSequence>();

        result.insert(result.end(), lhsCode.begin(), lhsCode.end());
        result.insert(result.end(), rhsCode.begin(), rhsCode.end());
        result.push_back(Instructions::AssignmentInstruction());

        return result;
    }

    antlrcpp::Any Compiler::visitLessThanNode(AST::LessThanNode* expression)
    {
        InstructionSequence result;

        InstructionSequence lhsCode = expression->mLeft->accept(this).as<InstructionSequence>();
        InstructionSequence rhsCode = expression->mRight->accept(this).as<InstructionSequence>();

        result.insert(result.end(), lhsCode.begin(), lhsCode.end());
        result.insert(result.end(), rhsCode.begin(), rhsCode.end());
        result.push_back(Instructions::LessThanInstruction());

        return result;
    }

    antlrcpp::Any Compiler::visitNegateNode(AST::NegateNode* expression)
    {
        InstructionSequence result;

        InstructionSequence innerCode = expression->mInner->accept(this).as<InstructionSequence>();

        result.insert(result.end(), innerCode.begin(), innerCode.end());
        result.push_back(Instructions::NegateInstruction());

        return result;
    }

    antlrcpp::Any Compiler::visitNotNode(AST::NotNode* expression)
    {
        InstructionSequence result;

        InstructionSequence innerCode = expression->mInner->accept(this).as<InstructionSequence>();

        result.insert(result.end(), innerCode.begin(), innerCode.end());
        result.push_back(Instructions::NotInstruction());

        return result;
    }

    antlrcpp::Any Compiler::visitIncrementNode(AST::IncrementNode* expression)
    {
        InstructionSequence result;
        InstructionSequence innerCode = expression->mInner->accept(this).as<InstructionSequence>();

        result.insert(result.end(), innerCode.begin(), innerCode.end());
        result.push_back(Instructions::PushIntegerInstruction(1));
        result.push_back(Instructions::AddAssignmentInstruction());

        return result;
    }

    antlrcpp::Any Compiler::visitWhileNode(AST::WhileNode* node)
    {
        InstructionSequence out;

        InstructionSequence bodyCode;
        InstructionSequence expressionCode = node->mExpression->accept(this).as<InstructionSequence>();
        for (AST::ASTNode* bodyNode : node->mBody)
        {
            InstructionSequence childCode = bodyNode->accept(this).as<InstructionSequence>();
            bodyCode.insert(bodyCode.end(), childCode.begin(), childCode.end());
        }

        // Expression should jump over body if false (+2 added for the NOP and jump below)
        expressionCode.push_back(Instructions::JumpFalseInstruction(bodyCode.size() + 2));

        // Body should jump back to the expression to reevaluate
        const int jumpTarget = -((int)(bodyCode.size() + expressionCode.size()));
        bodyCode.push_back(Instructions::JumpInstruction(jumpTarget));

        // Add a NOP for a jump target
        bodyCode.push_back(Instructions::NOPInstruction());

        // Add loop trackers
        bodyCode.push_back(Instructions::PopLoopInstruction());
        out.push_back(Instructions::PushLoopInstruction(expressionCode.size() + bodyCode.size()));

        out.insert(out.end(), expressionCode.begin(), expressionCode.end());
        out.insert(out.end(), bodyCode.begin(), bodyCode.end());


        return out;
    }

    antlrcpp::Any Compiler::visitForNode(AST::ForNode* node)
    {
        InstructionSequence out;
        InstructionSequence initializerCode = node->mInitializer->accept(this).as<InstructionSequence>();
        InstructionSequence expressionCode = node->mExpression->accept(this).as<InstructionSequence>();
        InstructionSequence advanceCode = node->mAdvance->accept(this).as<InstructionSequence>();

        InstructionSequence forBody;
        for (AST::ASTNode* bodyNode : node->mBody)
        {
            InstructionSequence childInstructions = bodyNode->accept(this).as<InstructionSequence>();
            forBody.insert(forBody.end(), childInstructions.begin(), childInstructions.end());
        }

        // Pop the result of our advance so it doesn't corrupt the stack
        advanceCode.push_back(Instructions::PopInstruction());

        // At the end of the loop, run advance
        forBody.insert(forBody.end(), advanceCode.begin(), advanceCode.end());

        // Pop the result of our initializer so it doesn't corrupt the stack
        initializerCode.push_back(Instructions::PopInstruction());

        // Our body should return to the expression
        const AddressType jumpTarget = expressionCode.size() + forBody.size() + 1; // Consider the POP at the end of advance
        forBody.push_back(Instructions::JumpInstruction(-jumpTarget));
        forBody.push_back(Instructions::NOPInstruction());

        // Check if our expression is false
        expressionCode.push_back(Instructions::JumpFalseInstruction((int)forBody.size()));

        forBody.push_back(Instructions::PopLoopInstruction());
        initializerCode.push_back(Instructions::PushLoopInstruction(expressionCode.size() + forBody.size()));

        // Output final code
        out.insert(out.end(), initializerCode.begin(), initializerCode.end());
        out.insert(out.end(), expressionCode.begin(), expressionCode.end());
        out.insert(out.end(), forBody.begin(), forBody.end());

        return out;
    }

    antlrcpp::Any Compiler::visitBreakNode(AST::BreakNode* node)
    {
        InstructionSequence out;
        //out.push_back(std::shared_ptr<Instructions::Instruction>(new Instructions::BreakInstruction()));
        return out;
    }

    antlrcpp::Any Compiler::visitReturnNode(AST::ReturnNode* node)
    {
        InstructionSequence out;
        if (node->mExpression)
        {
            out = node->mExpression->accept(this).as<InstructionSequence>();
        }
        out.push_back(Instructions::ReturnInstruction());
        return out;
    }

    antlrcpp::Any Compiler::visitTernaryNode(AST::TernaryNode* node)
    {
        InstructionSequence out;

        InstructionSequence expressionCode = node->mExpression->accept(this).as<InstructionSequence>();
        InstructionSequence trueValueCode = node->mTrueValue->accept(this).as<InstructionSequence>();
        InstructionSequence falseValueCode = node->mFalseValue->accept(this).as<InstructionSequence>();

        // We add a NOP to the false expressions for a target to jump to
        falseValueCode.push_back(Instructions::NOPInstruction());

        // In the true expression we need to jump over the false expression
        trueValueCode.push_back(Instructions::JumpInstruction(falseValueCode.size()));

        // Jump to the false expression if our expression is false
        expressionCode.push_back(Instructions::JumpFalseInstruction(falseValueCode.size() + 1));

        out.insert(out.end(), expressionCode.begin(), expressionCode.end());
        out.insert(out.end(), trueValueCode.begin(), trueValueCode.end());
        out.insert(out.end(), falseValueCode.begin(), falseValueCode.end());

        return out;
    }

    antlrcpp::Any Compiler::visitSwitchNode(AST::SwitchNode* node)
    {
        InstructionSequence out;

        InstructionSequence expressionCode = node->mExpression->accept(this).as<InstructionSequence>();

        // NOTE: We intentionally process in reverse order due to needing to know how long existing code is to jump over
        // Add a NOP to jump to
        out.push_back(Instructions::NOPInstruction());

        InstructionSequence defaultInstructions;
        for (AST::ASTNode* defaultNode : node->mDefaultBody)
        {
            InstructionSequence childInstructions = defaultNode->accept(this).as<InstructionSequence>();
            defaultInstructions.insert(defaultInstructions.end(), childInstructions.begin(), childInstructions.end());
        }
        out.insert(out.begin(), defaultInstructions.begin(), defaultInstructions.end());

        // Process all cases
        for (AST::SwitchCaseNode* caseNode : node->mCases)
        {
            InstructionSequence caseBody;
            for (AST::ASTNode* node : caseNode->mBody)
            {
                InstructionSequence childInstructions = node->accept(this).as<InstructionSequence>();
                caseBody.insert(caseBody.end(), childInstructions.begin(), childInstructions.end());
            }
            // If we enter this body we should skip over the rest of the instructions
            caseBody.push_back(Instructions::JumpInstruction(out.size()));

            // Generate a sequence of checks until something comes out to be true
            InstructionSequence caseExpressions;
            for (auto iterator = caseNode->mCases.begin(); iterator != caseNode->mCases.end(); ++iterator)
            {
                AST::ASTNode* currentCaseExpression = *iterator;
                InstructionSequence caseExpressionCode = currentCaseExpression->accept(this).as<InstructionSequence>();

                // Place our expression to check against and then check if equal
                caseExpressionCode.insert(caseExpressionCode.end(), expressionCode.begin(), expressionCode.end());
                caseExpressionCode.push_back(Instructions::EqualsInstruction());

                if (iterator != caseNode->mCases.begin())
                {
                    caseExpressionCode.push_back(Instructions::JumpTrueInstruction(caseExpressions.size() + 1));
                }
                else
                {
                    caseExpressionCode.push_back(Instructions::JumpFalseInstruction(caseBody.size() + 1));
                }

                caseExpressions.insert(caseExpressions.begin(), caseExpressionCode.begin(), caseExpressionCode.end());
            }

            out.insert(out.begin(), caseBody.begin(), caseBody.end());
            out.insert(out.begin(), caseExpressions.begin(), caseExpressions.end());
        }

        return out;
    }

    antlrcpp::Any Compiler::visitIfNode(AST::IfNode* node)
    {
        InstructionSequence out;

        // Generate else code
        InstructionSequence elseCode;
        for (AST::ASTNode* bodyNode : node->mElseBody)
        {
            InstructionSequence childInstructions = bodyNode->accept(this).as<InstructionSequence>();
            elseCode.insert(elseCode.end(), childInstructions.begin(), childInstructions.end());
        }
        elseCode.push_back(Instructions::NOPInstruction()); // Add a NOP for jump targets
        out.insert(out.end(), elseCode.begin(), elseCode.end());

        // Generate all else if's
        for (AST::ElseIfNode* elseIf : node->mElseIfs)
        {
            InstructionSequence elseIfBody;

            for (AST::ASTNode* node : elseIf->mBody)
            {
                InstructionSequence childInstructions = node->accept(this).as<InstructionSequence>();
                elseIfBody.insert(elseIfBody.end(), childInstructions.begin(), childInstructions.end());
            }

            InstructionSequence elseIfExpression = elseIf->mExpression->accept(this).as<InstructionSequence>();

            // The expression must jump over our body if false
            elseIfExpression.push_back(Instructions::JumpFalseInstruction(elseIfBody.size() + 2));

            // The body, when done, must jump over the remaining code
            elseIfBody.push_back(Instructions::JumpInstruction(out.size()));

            out.insert(out.begin(), elseIfBody.begin(), elseIfBody.end());
            out.insert(out.begin(), elseIfExpression.begin(), elseIfExpression.end());
        }

        // Generate primary if condition
        InstructionSequence ifExpression = node->mExpression->accept(this).as<InstructionSequence>();

        InstructionSequence ifBody;
        for (AST::ASTNode* bodyNode : node->mBody)
        {
            InstructionSequence childInstructions = bodyNode->accept(this).as<InstructionSequence>();
            ifBody.insert(ifBody.end(), childInstructions.begin(), childInstructions.end());
        }

        // The expression must jump over our body if false
        ifExpression.push_back(Instructions::JumpFalseInstruction(ifBody.size() + 2));

        // The body, when done, must jump over the remaining code
        ifBody.push_back(Instructions::JumpInstruction(out.size()));

        out.insert(out.begin(), ifBody.begin(), ifBody.end());
        out.insert(out.begin(), ifExpression.begin(), ifExpression.end());
        return out;
    }

    antlrcpp::Any Compiler::visitArrayNode(AST::ArrayNode* array)
    {
        InstructionSequence out;

        AST::LocalVariableNode* localVariable = dynamic_cast<AST::LocalVariableNode*>(array->mTarget);
        AST::GlobalVariableNode* globalVariable = dynamic_cast<AST::GlobalVariableNode*>(array->mTarget);

        assert(localVariable || globalVariable);
        std::string variableName = localVariable ? localVariable->getName() : globalVariable->getName();

        // Ask all indices to generate their code
        for (AST::ASTNode* node : array->mIndices)
        {
            InstructionSequence childInstructions = node->accept(this).as<InstructionSequence>();
            out.insert(out.end(), childInstructions.begin(), childInstructions.end());
        }

        // out.push_back(std::shared_ptr<Instructions::Instruction>(new Instructions::AccessArrayInstruction(variableName, array->mIndices.size(), globalVariable != nullptr)));
        return out;
    }

    antlrcpp::Any Compiler::visitEqualsNode(AST::EqualsNode* expression)
    {
        InstructionSequence out;

        InstructionSequence lhsCode = expression->mLeft->accept(this).as<InstructionSequence>();
        InstructionSequence rhsCode = expression->mRight->accept(this).as<InstructionSequence>();

        out.insert(out.end(), lhsCode.begin(), lhsCode.end());
        out.insert(out.end(), rhsCode.begin(), rhsCode.end());
        out.push_back(Instructions::EqualsInstruction());

        return out;
    }

    antlrcpp::Any Compiler::visitNotEqualsNode(AST::NotEqualsNode* expression)
    {
        InstructionSequence out;

        InstructionSequence lhsCode = expression->mLeft->accept(this).as<InstructionSequence>();
        InstructionSequence rhsCode = expression->mRight->accept(this).as<InstructionSequence>();

        out.insert(out.end(), lhsCode.begin(), lhsCode.end());
        out.insert(out.end(), rhsCode.begin(), rhsCode.end());
        out.push_back(Instructions::NotEqualsInstruction());

        return out;
    }

    antlrcpp::Any Compiler::visitStringEqualsNode(AST::StringEqualsNode* expression)
    {
        InstructionSequence out;

        InstructionSequence lhsCode = expression->mLeft->accept(this).as<InstructionSequence>();
        InstructionSequence rhsCode = expression->mRight->accept(this).as<InstructionSequence>();

        out.insert(out.end(), lhsCode.begin(), lhsCode.end());
        out.insert(out.end(), rhsCode.begin(), rhsCode.end());
        out.push_back(Instructions::StringEqualsInstruction());

        return out;
    }

    antlrcpp::Any Compiler::visitConcatNode(AST::ConcatNode* expression)
    {
        InstructionSequence out;

        InstructionSequence lhsCode = expression->mLeft->accept(this).as<InstructionSequence>();
        InstructionSequence rhsCode = expression->mRight->accept(this).as<InstructionSequence>();

        out.insert(out.end(), lhsCode.begin(), lhsCode.end());
        out.insert(out.end(), rhsCode.begin(), rhsCode.end());

        // FIXME: Set seperator
        out.push_back(Instructions::ConcatInstruction());

        return out;
    }

    antlrcpp::Any Compiler::visitDivideNode(AST::DivideNode* expression)
    {
        InstructionSequence out;

        InstructionSequence lhsCode = expression->mLeft->accept(this).as<InstructionSequence>();
        InstructionSequence rhsCode = expression->mRight->accept(this).as<InstructionSequence>();

        out.insert(out.end(), lhsCode.begin(), lhsCode.end());
        out.insert(out.end(), rhsCode.begin(), rhsCode.end());
        out.push_back(Instructions::DivideInstruction());

        return out;
    }

    antlrcpp::Any Compiler::visitMultiplyNode(AST::MultiplyNode* expression)
    {
        InstructionSequence out;

        InstructionSequence lhsCode = expression->mLeft->accept(this).as<InstructionSequence>();
        InstructionSequence rhsCode = expression->mRight->accept(this).as<InstructionSequence>();

        out.insert(out.end(), lhsCode.begin(), lhsCode.end());
        out.insert(out.end(), rhsCode.begin(), rhsCode.end());
        out.push_back(Instructions::MultiplyInstruction());

        return out;
    }

    antlrcpp::Any Compiler::visitDatablockDeclarationNode(AST::DatablockDeclarationNode* datablock)
    {
        throw std::runtime_error("Datablocks not Implemented Yet");
    }

    antlrcpp::Any Compiler::visitFieldAssignNode(AST::FieldAssignNode* node)
    {
        InstructionSequence out;

        // Push base
        const std::string stringData = node->mFieldBaseName;
       // out.push_back(std::shared_ptr<Instructions::Instruction>(new Instructions::PushStringInstruction(stringData)));

        // Push all array components
        for (AST::ASTNode* childNode : node->mFieldExpressions)
        {
            InstructionSequence childCode = childNode->accept(this).as<InstructionSequence>();
            out.insert(out.end(), childCode.begin(), childCode.end());
        }

        // Push the rvalue
        InstructionSequence rvalueCode = node->mRight->accept(this).as<InstructionSequence>();
        out.insert(out.end(), rvalueCode.begin(), rvalueCode.end());

       // out.push_back(std::shared_ptr<Instructions::Instruction>(new Instructions::PushObjectFieldInstruction(node->mFieldExpressions.size())));
        return out;
    }

    antlrcpp::Any Compiler::visitObjectDeclarationNode(AST::ObjectDeclarationNode* object)
    {
        InstructionSequence out;

        // The stack should look something like:
        // ...
        // ObjectTypeName
        // ObjectName
        InstructionSequence typeNameCode = object->mType->accept(this).as<InstructionSequence>();
        out.insert(out.begin(), typeNameCode.begin(), typeNameCode.end());

        if (object->mName)
        {
            InstructionSequence nameCode = object->mName->accept(this).as<InstructionSequence>();
            out.insert(out.end(), nameCode.begin(), nameCode.end());
        }
        else
        {
            const std::string stringData = "";
          //  out.push_back(std::shared_ptr<Instructions::Instruction>(new Instructions::PushStringInstruction(stringData)));
        }

        // Push Object
     //   out.push_back(std::shared_ptr<Instructions::Instruction>(new Instructions::PushObjectInstantiationInstruction()));

        // ... gen fields
        for (AST::ASTNode* field : object->mFields)
        {
            InstructionSequence fieldCode = field->accept(this).as<InstructionSequence>();
            out.insert(out.end(), fieldCode.begin(), fieldCode.end());
        }

        // ... gen children
        for (AST::ObjectDeclarationNode* child : object->mChildren)
        {
            InstructionSequence childCode = child->accept(this).as<InstructionSequence>();
            out.insert(out.end(), childCode.begin(), childCode.end());
        }

        // Pop object
        //out.push_back(std::shared_ptr<Instructions::Instruction>(new Instructions::PopObjectInstantiationInstruction()));

        return out;
    }
}<|MERGE_RESOLUTION|>--- conflicted
+++ resolved
@@ -24,7 +24,7 @@
 
 namespace TorqueScript
 {
-    Compiler::Compiler(const InterpreterConfiguration& config) : mConfig(config), mLocalVariableCounter(0)
+    Compiler::Compiler(const InterpreterConfiguration& config) : mConfig(config)
     {
 
     }
@@ -122,30 +122,16 @@
 
     std::size_t Compiler::getLocalVariableID(const std::string& name)
     {
-<<<<<<< HEAD
-        const std::string lookupName = toLowerCase(name);
-
-        auto search = mLocalVariableMappings.find(lookupName);
-        if (search != mLocalVariableMappings.end())
-=======
         std::map<std::string, std::size_t>& currentMapping = getLocalVariableMapping();
 
         const std::string lookupName = toLowerCase(name);
 
         auto search = currentMapping.find(lookupName);
         if (search != currentMapping.end())
->>>>>>> ea03e6d8
         {
             return search->second;
         }
 
-<<<<<<< HEAD
-        const std::size_t newID = mLocalVariableCounter++;
-        mLocalVariableMappings[lookupName] = newID;
-        return newID;
-    }
-
-=======
         const std::size_t newID = currentMapping.size();
         currentMapping[lookupName] = newID;
         return newID;
@@ -166,7 +152,6 @@
         mLocalVariableMappings.pop_back();
     }
 
->>>>>>> ea03e6d8
     /*
         Compiler Routines ====================
     */

--- conflicted
+++ resolved
@@ -441,7 +441,7 @@
         }
 
         // Pop the result of our advance so it doesn't corrupt the stack
-        advanceCode.push_back(std::shared_ptr<Instructions::Instruction>(new Instructions::PopInstruction()));
+        advanceCode.push_back(Instructions::PopInstruction());
 
         // At the end of the loop, run advance
         forBody.insert(forBody.end(), advanceCode.begin(), advanceCode.end());
@@ -450,15 +450,9 @@
         initializerCode.push_back(Instructions::PopInstruction());
 
         // Our body should return to the expression
-<<<<<<< HEAD
-        const AddressType jumpTarget = expressionCode.size() + forBody.size();
+        const AddressType jumpTarget = expressionCode.size() + forBody.size() + 1; // Consider the POP at the end of advance
         forBody.push_back(Instructions::JumpInstruction(-jumpTarget));
         forBody.push_back(Instructions::NOPInstruction());
-=======
-        const AddressType jumpTarget = expressionCode.size() + forBody.size() + 1; // Consider the POP at the end of advance
-        forBody.push_back(std::shared_ptr<Instructions::Instruction>(new Instructions::JumpInstruction(-jumpTarget)));
-        forBody.push_back(std::shared_ptr<Instructions::Instruction>(new Instructions::NOPInstruction()));
->>>>>>> 684bc3f6
 
         // Check if our expression is false
         expressionCode.push_back(Instructions::JumpFalseInstruction((int)forBody.size()));

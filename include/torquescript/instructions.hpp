--- conflicted
+++ resolved
@@ -47,7 +47,7 @@
             static AddressOffsetType execute(ExecutionState* state, Instruction* instruction)
             {
                 StoredValueStack& stack = state->mExecutionScope.getStack();
-                stack.push_back(StoredValue(instruction->mParameters[0].mInteger));
+                stack.emplace_back(instruction->mParameters[0].mInteger);
                 return 1;
             }
         };
@@ -152,7 +152,6 @@
          */
         class PushFloatInstruction : public Instruction
         {
-<<<<<<< HEAD
         public:
             PushFloatInstruction(const float value) : Instruction(PushFloatInstruction::execute)
             {
@@ -165,31 +164,6 @@
                 stack.push_back(StoredValue(instruction->mParameters[0].mFloat));
                 return 1;
             }
-=======
-            public:
-                PushLocalReferenceInstruction(const std::size_t value) : mVariableID(value)
-                {
-
-                }
-
-                virtual AddressOffsetType execute(ExecutionState* state) override
-                {
-                    StoredValueStack& stack = state->mExecutionScope.getStack();
-                    stack.emplace_back(state->mExecutionScope.getVariableOrAllocate(mVariableID));
-                    return 1;
-                };
-
-                virtual std::string disassemble() override
-                {
-                    std::ostringstream out;
-                    out << "PushLocalReference " << mVariableID;
-                    return out.str();
-                }
-
-            private:
-                //! The value to push.
-                std::size_t mVariableID;
->>>>>>> ef5c525c
         };
 
         /**
@@ -629,7 +603,7 @@
         class PushLocalReferenceInstruction : public Instruction
         {
         public:
-            PushLocalReferenceInstruction(const StringTableEntry value) : Instruction(PushLocalReferenceInstruction::execute)
+            PushLocalReferenceInstruction(const std::size_t value) : Instruction(PushLocalReferenceInstruction::execute)
             {
                 mParameters[0].mStringID = value;
             }
@@ -639,7 +613,7 @@
                 StoredValueStack& stack = state->mExecutionScope.getStack();
                 stack.emplace_back(state->mExecutionScope.getVariableOrAllocate(instruction->mParameters[0].mStringID));
                 return 1;
-            };
+            }
         };
 
         /**
